--- conflicted
+++ resolved
@@ -436,9 +436,5 @@
   public reload: () => void;
   public stopLoading: () => void;
   public postMessage: (msg: string) => void;
-<<<<<<< HEAD
-  public injectJavaScript: (js: string) => void
-=======
   public injectJavaScript: (js: string) => void;
->>>>>>> 7918b360
 }